import QuantumOptics.timeevolution
<<<<<<< HEAD
using QuantumOptics: Operator
=======
using QuantumOptics: Basis, Operator
>>>>>>> 2c797ffe

# when solving for unitary evolution, it is convenient to switch back and forth between an 
# initial state that is pure and one that is mixed
function timeevolution.schroedinger_dynamic(tspan, rho0::T, f::Function;
            fout::Union{Function,Nothing}=nothing, kwargs...
<<<<<<< HEAD
	   ) where {T<:Operator}
=======
	    ) where {B<:Basis,T<:Operator{B,B}}
>>>>>>> 2c797ffe
    Jvec = []
    timeevolution.master_dynamic(tspan, rho0, (t,rho) -> (f(t, rho), Jvec, Jvec), 
        fout=fout, kwargs...)
end<|MERGE_RESOLUTION|>--- conflicted
+++ resolved
@@ -1,19 +1,11 @@
 import QuantumOptics.timeevolution
-<<<<<<< HEAD
-using QuantumOptics: Operator
-=======
 using QuantumOptics: Basis, Operator
->>>>>>> 2c797ffe
 
 # when solving for unitary evolution, it is convenient to switch back and forth between an 
 # initial state that is pure and one that is mixed
 function timeevolution.schroedinger_dynamic(tspan, rho0::T, f::Function;
             fout::Union{Function,Nothing}=nothing, kwargs...
-<<<<<<< HEAD
-	   ) where {T<:Operator}
-=======
 	    ) where {B<:Basis,T<:Operator{B,B}}
->>>>>>> 2c797ffe
     Jvec = []
     timeevolution.master_dynamic(tspan, rho0, (t,rho) -> (f(t, rho), Jvec, Jvec), 
         fout=fout, kwargs...)
